package bench

import (
	"context"
	"fmt"
	"log"
	"math/rand"
	"time"

	"github.com/ken39arg/isucon2018-final/bench/isubank"
	"github.com/ken39arg/isucon2018-final/bench/isulog"
	"github.com/pkg/errors"
	"golang.org/x/sync/errgroup"
)

type PreTester struct {
	appep   string
	isulog  *isulog.Isulog
	isubank *isubank.Isubank
}

func (t *PreTester) Run(ctx context.Context) error {
	// TODO: 並列化できるところをする
	now := time.Now()

	account1 := fmt.Sprintf("asuzuki%d@isucon.net", now.Unix())
	account2 := fmt.Sprintf("tmorris%d@isucon.net", now.Unix())
	name1, name2 := "鈴木 明", "トニー モリス"

	c1, err := NewClient(t.appep, account1, name1, "1234567890abc", ClientTimeout, RetireTimeout)
	if err != nil {
		return errors.Wrap(err, "create new client failed")
	}
	c2, err := NewClient(t.appep, account2, name2, "234567890abcd", ClientTimeout, RetireTimeout)
	if err != nil {
		return errors.Wrap(err, "create new client failed")
	}

	// Top
	if err := c2.Top(ctx); err != nil {
		return err
	}

	{
		// 非ログイン /info
		info, err := c2.Info(ctx, 0)
		if err != nil {
			return err
		}

		if info.TradedOrders != nil && len(info.TradedOrders) > 0 {
			return errors.Errorf("GET /info ゲストユーザーのtraded_ordersが設定されています")
		}
		// 初期状態では0
		if info.LowestSellPrice < info.HighestBuyPrice {
			// 注文個数によってはあり得るのでそうならないシナリオにしたい
			return errors.Errorf("GET /info highest_buy_price と lowest_sell_price の関係が取引可能状態です")
		}
		// 10時以降のデータは消えるので件数は変動する(特にsecもminも消える)
		// if len(info.ChartBySec) < 5742 {
		// 	return errors.Errorf("GET /info chart_by_sec の件数が初期データよりも少なくなっています")
		// }
		// if len(info.ChartByMin) < 98 {
		// 	return errors.Errorf("GET /info chart_by_min の件数が初期データよりも少なくなっています")
		// }
		// if len(info.ChartByHour) < 2 {
		// 	return errors.Errorf("GET /info chart_by_hour の件数が初期データよりも少なくなっています")
		// }
	}
	{
		// アカウントがない
		err := c1.Signin(ctx)
		if err == nil {
			return errors.New("POST /signin 存在しないアカウントでログインに成功しました")
		}
		if e, ok := err.(*ErrorWithStatus); ok {
			if e.StatusCode != 404 {
				return errors.Errorf("POST /signin 失敗時のstatuscodeが正しくありません [%d]", e.StatusCode)
			}
		} else {
			return errors.Wrap(err, "POST /signin に失敗しました")
		}
	}
	{
		defaultaccounts := []struct {
			account, name, pass string
			order, traded       int
		}{
			{"jz67jt77rpnb", "藍田 奈菜", "7g39gnwr26ze", 501, 424},
			{"2z82n5q", "池野 歩", "2s4s829vm2bg9", 559, 459},
			{"k2vutw", "阿部 俊介", "kgt7e2yv863d5", 557, 449},
			{"yft3f5d5g", "古閑 麻美", "5m99r6vt8qssunb7", 543, 422},
			{"pcsuktmvqn", "川崎 大輝", "fkpcy2amcp9pkmx", 549, 443},
			{"qdyj7z5vj5", "桑原 楓花", "54f67y4exumtw", 523, 431},
		}
		gd := defaultaccounts[rand.Intn(len(defaultaccounts))]
		gc, err := NewClient(t.appep, gd.account, gd.name, gd.pass, ClientTimeout, RetireTimeout)
		if err != nil {
			return errors.Wrap(err, "create new client failed")
		}
		if err := gc.Signin(ctx); err != nil {
			return errors.Wrapf(err, "Signin(bank:%s,name:%s)", gd.account, gd.name)
		}
		info, err := gc.Info(ctx, 0)
		if err != nil {
			return err
		}
		// TODO: Fix
		if len(info.TradedOrders) < gd.traded {
			return errors.Errorf("GET /info traded_ordersの件数が少ないです user:%d, got: %d, expected: %d", gc.UserID(), len(info.TradedOrders), gd.traded)
		}
		orders, err := gc.GetOrders(ctx)
		if err != nil {
			return err
		}
		if o := len(orders); o < gd.traded {
			return errors.Errorf("GET /orders 件数があいません user:%d, got: %d, expected: %d", gc.UserID(), o, gd.traded)
		}
		count := 0
		for _, o := range orders {
			if o.Trade != nil {
				count++
			}
		}
		if count != len(info.TradedOrders) {
			return errors.Errorf("GET /orders trade が正しく設定されていない可能性があります")
		}
	}

	{
		// BANK IDが存在しない
		err := c1.Signup(ctx)
		if err == nil {
			return errors.New("POST /signup 銀行に存在しないアカウントサインアップに成功しました。アカウントチェックを指定ない可能性があります")
		}
		if e, ok := err.(*ErrorWithStatus); ok {
			if e.StatusCode != 404 {
				return errors.Errorf("POST /signup statuscodeが正しくありません [%d]", e.StatusCode)
			}
		} else {
			return errors.Wrap(err, "POST /signup に失敗しました")
		}
	}

	for _, id := range []string{account1, account2} {
		if err := t.isubank.NewBankID(id); err != nil {
			return errors.Wrap(err, "new bank_id failed")
		}
	}

	{
		eg := new(errgroup.Group)
		for _, c0 := range []*Client{c1, c2} {
			c := c0
			eg.Go(func() error {
				if err := c.Top(ctx); err != nil {
					return err
				}
				if _, err := c.Info(ctx, 0); err != nil {
					return err
				}
				if err := c.Signup(ctx); err != nil {
					return err
				}
				if err := c.Signin(ctx); err != nil {
					return err
				}
				if _, err := c.GetOrders(ctx); err != nil {
					return err
				}
				return nil
			})
		}
		if err := eg.Wait(); err != nil {
			return err
		}
		log.Printf("[INFO] signup and signin OK")
	}

	{
		// conflict
		c1x, err := NewClient(t.appep, account1, "鈴木 昭夫", "13467890abc", ClientTimeout, RetireTimeout)
		if err != nil {
			return errors.Wrap(err, "create new client failed")
		}
		err = c1x.Signup(ctx)
		if err == nil {
			return errors.New("POST /signup 重複アカウントでのサインアップに成功しました")
		}
		if e, ok := err.(*ErrorWithStatus); ok {
			if e.StatusCode != 409 {
				return errors.Errorf("POST /signup statuscodeが正しくありません [%d]", e.StatusCode)
			}
		} else {
			return errors.Wrap(err, "POST /signup に失敗しました")
		}
		log.Printf("[INFO] conflict check OK")
	}

	{
		// お金がない状態でのorder
		order, err := c1.AddOrder(ctx, TradeTypeBuy, 1, 2000)
		if err == nil {
			return errors.Errorf("POST /orders 銀行に残高が足りない買い注文に成功しました [order_id:%d]", order.ID)
		}
		if e, ok := err.(*ErrorWithStatus); ok {
			if e.StatusCode != 400 {
				return errors.Errorf("POST /orders statuscodeが正しくありません [%d]", e.StatusCode)
			}
		} else {
			return errors.Wrap(err, "POST /orders に失敗しました")
		}
		log.Printf("[INFO] order no money OK")
	}

	// 売り注文は成功する
	{
		o, err := c1.AddOrder(ctx, TradeTypeSell, 1, 1000)
		if err != nil {
			return err
		}
		orders, err := c1.GetOrders(ctx)
		if err != nil {
			return err
		}
		if g, w := len(orders), 1; g != w {
			return errors.Errorf("GET /orders 件数が正しくありません[got:%d, want:%d]", g, w)
		}
		if g, w := orders[0].ID, o.ID; g != w {
			return errors.Errorf("GET /orders IDが正しくありません[got:%d, want:%d]", g, w)
		}
		if g, w := orders[0].Price, o.Price; g != w {
			return errors.Errorf("GET /orders Priceが正しくありません[got:%d, want:%d]", g, w)
		}
		if g, w := orders[0].Amount, o.Amount; g != w {
			return errors.Errorf("GET /orders Amountが正しくありません[got:%d, want:%d]", g, w)
		}
		if g, w := orders[0].Type, o.Type; g != w {
			return errors.Errorf("GET /orders Typeが正しくありません[got:%s, want:%s]", g, w)
		}

		if err = c1.DeleteOrders(ctx, o.ID); err != nil {
			return err
		}
		orders, err = c1.GetOrders(ctx)
		if err != nil {
			return err
		}
		if g, w := len(orders), 0; g != w {
			return errors.Errorf("GET /orders 件数が正しくありません[got:%d, want:%d]", g, w)
		}
		log.Printf("[INFO] sell order test OK")
	}

	{
		// 注文をして成立させる
		eg := new(errgroup.Group)
		eg.Go(func() error {
			log.Printf("[INFO] run c1 tasks")
			if err := t.isubank.AddCredit(account1, 29000); err != nil {
				return err
			}
			for _, ap := range [][]int64{
				{5, 5105}, // キャンセルされる
				{2, 5100},
				{1, 5099},
				{3, 5104}, // 足りない
				{2, 5106}, // 99とマッチング
			} {
				order, err := c1.AddOrder(ctx, TradeTypeBuy, ap[0], ap[1])
				if err != nil {
					return errors.Wrapf(err, "POST /orders 買い注文に失敗しました [amount:%d, price:%d]", ap[0], ap[1])
				}
				orders, err := c1.GetOrders(ctx)
				if err != nil {
					return err
				}
				if orders[len(orders)-1].ID != order.ID {
					return errors.Errorf("GET /orders 買い注文が反映されていません got: %d, want: %d", orders[len(orders)-1].ID, order.ID)
				}
			}
			log.Printf("[INFO] send order finish")
			err := func() error {
				timeout := time.After(TestTradeTimeout)
				for {
					select {
					case <-timeout:
						return errors.Errorf("成立すべき取引が成立しませんでした(c1)")
					default:
						info, err := c1.Info(ctx, 0)
						if err != nil {
							return err
						}
						if len(info.TradedOrders) == 1 {
							return nil
						}
						time.Sleep(PollingInterval)
					}
				}
			}()
			if err != nil {
				return err
			}
			log.Printf("[INFO] trade sucess OK(c1)")

			orders, err := c1.GetOrders(ctx)
			if err != nil {
				return err
			}
			if g, w := len(orders), 4; g != w {
				return errors.Errorf("GET /orders 件数があいません [got:%d, want:%d]", g, w)
			}
			if orders[3].Trade == nil {
				return errors.Errorf("GET /orders 成立した注文のtradeが設定されていません")
			}
			bought := orders[3].Trade.Price * 2
			time.Sleep(300 * time.Millisecond)
			rest, err := t.isubank.GetCredit(account1)
			if err != nil {
				return err
			}
			if rest+bought != 29000 {
				return errors.Errorf("銀行残高があいません [%d]", rest)
			}
			log.Printf("[INFO] 残高チェック OK(c1)")

			return func() error {
				timeout := time.After(LogAllowedDelay)
				for {
					select {
					case <-timeout:
						return errors.Errorf("ログが送信されていません(c1)")
					default:
						logs, err := t.isulog.GetUserLogs(c1.UserID())
						if err != nil {
							return errors.Wrap(err, "isulog get user logs failed")
						}
						ok, err := func() (bool, error) {
							var fl []*isulog.Log
							fl = filterLogs(logs, isulog.TagSignup)
							if len(fl) == 0 {
								return false, nil
							}
							if fl[0].Signup.Name != name1 {
								return false, errors.Errorf("log.signup のnameが正しくありません")
							}
							if fl[0].Signup.BankID != account1 {
								return false, errors.Errorf("log.signup のbank_idが正しくありません")
							}
							fl = filterLogs(logs, isulog.TagSignin)
							if len(fl) == 0 {
								return false, nil
							}
							fl = filterLogs(logs, isulog.TagBuyError)
							if len(fl) < 2 {
								return false, nil
							}
							if fl[0].BuyError.Amount != 1 || fl[0].BuyError.Price != 2000 {
								return false, errors.Errorf("log.buy.errorが正しくありません")
							}
							fl = filterLogs(logs, isulog.TagBuyOrder)
							if len(fl) < 5 {
								return false, nil
							}
							fl = filterLogs(logs, isulog.TagBuyTrade)
							if len(fl) < 1 {
								return false, nil
							}
							return true, nil
						}()
						if err != nil {
							return err
						}
						if ok {
							log.Printf("[INFO] ログチェック OK(c1)")
							return nil
						}
						time.Sleep(PollingInterval)
					}
				}
			}()
		})
		eg.Go(func() error {
			log.Printf("[INFO] run c2 tasks")
			for _, ap := range [][]int64{
				{6, 5106},
				{2, 5110},
				{3, 5106},
				{7, 5104}, // 足りない
				{1, 5104}, // - 2, 100
				{1, 5104}, // -
			} {
				order, err := c2.AddOrder(ctx, TradeTypeSell, ap[0], ap[1])
				if err != nil {
					return errors.Wrap(err, "POST /orders 売り注文に失敗しました")
				}
				orders, err := c2.GetOrders(ctx)
				if err != nil {
					return err
				}
				if orders[len(orders)-1].ID != order.ID {
					return errors.Errorf("GET /orders 売り注文が反映されていません got: %d, want: %d", orders[len(orders)-1].ID, order.ID)
				}
			}
			err := func() error {
				timeout := time.After(TestTradeTimeout)
				for {
					select {
					case <-timeout:
						return errors.Errorf("成立すべき取引が成立しませんでした(c2)")
					default:
						info, err := c2.Info(ctx, 0)
						if err != nil {
							return err
						}
						if len(info.TradedOrders) == 2 {
							return nil
						}
						time.Sleep(PollingInterval)
					}
				}
			}()
			if err != nil {
				return err
			}
			log.Printf("[INFO] trade sucess OK(c2)")

			orders, err := c2.GetOrders(ctx)
			if err != nil {
				return err
			}
			if g, w := len(orders), 6; g != w {
				return errors.Errorf("GET /orders 件数があいません [got:%d, want:%d]", g, w)
			}
			if orders[4].Trade == nil {
				return errors.Errorf("GET /orders 成立した注文のtradeが設定されていません")
			}
			if orders[5].Trade == nil {
				return errors.Errorf("GET /orders 成立した注文のtradeが設定されていません")
			}
			bought := orders[4].Trade.Price + orders[5].Trade.Price
			time.Sleep(300 * time.Millisecond)
			rest, err := t.isubank.GetCredit(account2)
			if err != nil {
				return err
			}
			if rest != bought {
				return errors.Errorf("銀行残高があいません [%d]", rest)
			}
			log.Printf("[INFO] 残高チェック OK(c2)")

			return func() error {
				timeout := time.After(LogAllowedDelay)
				for {
					select {
					case <-timeout:
						return errors.Errorf("ログが送信されていません(c2)")
					default:
						logs, err := t.isulog.GetUserLogs(c2.UserID())
						if err != nil {
							return errors.Wrap(err, "isulog get user logs failed")
						}
						ok, err := func() (bool, error) {
							var fl []*isulog.Log
							fl = filterLogs(logs, isulog.TagSignup)
							if len(fl) == 0 {
								return false, nil
							}
							if fl[0].Signup.Name != name2 {
								return false, errors.Errorf("log.signup のnameが正しくありません")
							}
							if fl[0].Signup.BankID != account2 {
								return false, errors.Errorf("log.signup のbank_idが正しくありません")
							}
							fl = filterLogs(logs, isulog.TagSignin)
							if len(fl) == 0 {
								return false, nil
							}
							fl = filterLogs(logs, isulog.TagSellOrder)
							if len(fl) < 5 {
								return false, nil
							}
							fl = filterLogs(logs, isulog.TagSellTrade)
							if len(fl) < 2 {
								return false, nil
							}
							return true, nil
						}()
						if err != nil {
							return err
						}
						if ok {
							log.Printf("[INFO] ログチェック OK(c1)")
							return nil
						}
						time.Sleep(PollingInterval)
					}
				}
			}()
		})
		if err := eg.Wait(); err != nil {
			return err
		}
		log.Printf("[INFO] 取引テストFinish")
	}

	return nil
}

type testUser interface {
	Orders() []*Order
	UserID() int64
	BankID() string
	Credit() int64
	FetchOrders(context.Context) error
	Ignore() bool
<<<<<<< HEAD
=======
	Client() *Client
>>>>>>> f5526999
}

type PostTester struct {
	appep   string
	isulog  *isulog.Isulog
	isubank *isubank.Isubank
	users   []testUser
}

func (t *PostTester) Run(ctx context.Context) error {
	deadline := time.Now().Add(LogAllowedDelay)
	users := make([]testUser, 0, len(t.users))
	for _, tu := range t.users {
		if tu.UserID() > 0 && !tu.Ignore() {
			users = append(users, tu)
		}
	}
	if len(users) == 0 {
		return errors.Errorf("ユーザーが全滅しています")
	}
	first, latest, random := users[0], users[len(users)-1], users[rand.Intn(len(users))]
	for len(users) >= 3 && (first.UserID() == random.UserID() || latest.UserID() == random.UserID()) {
		random = users[rand.Intn(len(users)-2)+1]
	}
	var trade *Trade
	for _, user := range users {
		for _, order := range user.Orders() {
			if order.Trade != nil {
				if trade == nil || trade.CreatedAt.Before(order.Trade.CreatedAt) {
					trade = order.Trade
					latest = user
				}
			}
		}
	}
	if trade == nil {
		return errors.Errorf("取引に成功したユーザーが全滅しています")
	}
	eg := new(errgroup.Group)
	for _, tu := range []testUser{first, latest, random} {
		user := tu
		eg.Go(func() error {
			if err := user.FetchOrders(ctx); err != nil {
				return errors.Wrapf(err, "注文情報の取得に失敗しました [user:%d]", user.UserID)
			}
			for _, order := range user.Orders() {
				if order.ClosedAt == nil {
					// 未成約の注文はキャンセルしておく
					o := order
					eg.Go(func() error {
						err := user.Client().DeleteOrders(ctx, o.ID)
						if er, ok := err.(*ErrorWithStatus); ok && er.StatusCode == 404 {
							err = nil
						}
						if o.ClosedAt == nil {
							now := time.Now()
							o.ClosedAt = &now
						}
						return err
					})
				}
			}
			return nil
		})
	}
	if err := eg.Wait(); err != nil {
		return err
	}

	eg = new(errgroup.Group)

	eg.Go(func() error {
		timeout := time.After(deadline.Sub(time.Now()))
		for {
			select {
			case <-timeout:
				return errors.Errorf("ログが欠損しています [trade:%d]", trade.ID)
			default:
				logs, err := t.isulog.GetTradeLogs(trade.ID)
				if err != nil {
					return errors.Wrap(err, "isulog get trade logs failed")
				}
				ok := func() bool {
					if countLog(logs, isulog.TagTrade) < 1 {
						return false
					}
					var bnum, snum int64
					for _, l := range filterLogs(logs, isulog.TagBuyTrade) {
						bnum += l.BuyTrade.Amount
					}
					for _, l := range filterLogs(logs, isulog.TagSellTrade) {
						snum += l.SellTrade.Amount
					}
					if bnum != trade.Amount || snum != trade.Amount {
						return false
					}
					return true
				}()
				if ok {
					log.Printf("[INFO] 取引ログチェックOK [trade:%d]", trade.ID)
					return nil
				}
			}
			time.Sleep(PollingInterval)
		}
	})
	for _, tu := range []testUser{first, latest, random} {

		user := tu
		eg.Go(func() error {
			timeout := time.After(deadline.Sub(time.Now()))
			var credit int64
			for credit != user.Credit() {
				select {
				case <-timeout:
					return errors.Errorf("銀行残高があいません[user:%d]", user.UserID())
				default:
					var err error
					credit, err = t.isubank.GetCredit(user.BankID())
					if err != nil {
						return errors.Wrap(err, "ISUBANK APIとの通信に失敗しました")
					}
					if credit == user.Credit() {
						log.Printf("[INFO] 残高チェックOK (point1) [user:%d]", user.UserID())
						break
					}
					if err = user.FetchOrders(ctx); err != nil {
						return err
					}
					if credit == user.Credit() {
						log.Printf("[INFO] 残高チェックOK (point2) [user:%d]", user.UserID())
						break
					}
					time.Sleep(time.Millisecond * 500)
				}
			}
			var buy, sell, buyt, sellt, buyd, selld int
			for _, order := range user.Orders() {
				switch order.Type {
				case TradeTypeBuy:
					buy++
					if order.TradeID > 0 {
						buyt++
					} else if order.Removed() {
						buyd++
					}
				case TradeTypeSell:
					sell++
					if order.TradeID > 0 {
						sellt++
					} else if order.Removed() {
						selld++
					}
				}
			}
			for {
				select {
				case <-timeout:
					return errors.Errorf("ログが欠損しています [user:%d]", user.UserID())
				default:
					logs, err := t.isulog.GetUserLogs(user.UserID())
					if err != nil {
						return errors.Wrap(err, "isulog get user logs failed")
					}
					ok := func() bool {
						if c := countLog(logs, isulog.TagSignup); c == 0 {
							log.Printf("[INFO] not match log type: %s, nothing", isulog.TagSignup)
							return false
						}
						if c := countLog(logs, isulog.TagSignin); c == 0 {
							log.Printf("[INFO] not match log type: %s, nothing", isulog.TagSignin)
							return false
						}
						if c := countLog(logs, isulog.TagBuyOrder); c < buy {
							log.Printf("[INFO] not match log type: %s, %d < %d", isulog.TagBuyOrder, c, buy)
							return false
						}
						if c := countLog(logs, isulog.TagBuyTrade); c < buyt {
							log.Printf("[INFO] not match log type: %s, %d < %d", isulog.TagBuyTrade, c, buyt)
							return false
						}
						if c := countLog(logs, isulog.TagBuyDelete); c < buyd {
							log.Printf("[INFO] not match log type: %s, %d < %d", isulog.TagBuyDelete, c, buyd)
							return false
						}
						if c := countLog(logs, isulog.TagSellOrder); c < sell {
							log.Printf("[INFO] not match log type: %s, %d < %d", isulog.TagSellOrder, c, sell)
							return false
						}
						if c := countLog(logs, isulog.TagSellTrade); c < sellt {
							log.Printf("[INFO] not match log type: %s, %d < %d", isulog.TagSellTrade, c, sellt)
							return false
						}
						if c := countLog(logs, isulog.TagSellDelete); c < selld {
							log.Printf("[INFO] not match log type: %s, %d < %d", isulog.TagSellDelete, c, selld)
							return false
						}
						return true
					}()
					if ok {
						log.Printf("[INFO] ユーザーログチェックOK [user:%d]", user.UserID())
						return nil
					}
				}
				time.Sleep(PollingInterval)
			}
		})
	}

	return eg.Wait()
}

func filterLogs(logs []*isulog.Log, tag string) []*isulog.Log {
	ret := make([]*isulog.Log, 0, len(logs))
	for _, l := range logs {
		if l.Tag == tag {
			ret = append(ret, l)
		}
	}
	return ret
}

func countLog(logs []*isulog.Log, tag string) int {
	r := 0
	for _, l := range logs {
		if l.Tag == tag {
			r++
		}
	}
	return r
}<|MERGE_RESOLUTION|>--- conflicted
+++ resolved
@@ -514,10 +514,7 @@
 	Credit() int64
 	FetchOrders(context.Context) error
 	Ignore() bool
-<<<<<<< HEAD
-=======
 	Client() *Client
->>>>>>> f5526999
 }
 
 type PostTester struct {
